# RevoltGo

Go package that provides low-level bindings to the Revolt API, just like discordgo

## Still in production
<<<<<<< HEAD

=======
>>>>>>> a1889799
This project has not yet been finalised. However, it is already completely usable.

## Support server

[We have a Revolt server dedicated to this project.](https://rvlt.gg/2Qn0ctjm)

## Why use revoltgo
<<<<<<< HEAD

At the time of writing, other [few] Revolt Go packages were simply unfeasible. They had:

=======
At the time of writing, other [few] Revolt Go packages were simply unfeasible. They had:
>>>>>>> a1889799
- Hardcoded JSON payloads
- Poor API coverage and consistency
- Interface{} shoved in fields they were too lazy to add a struct for
- Hard-to-maintain codebase and odd design choices (wrapping Client and Time for each struct)
- ... this list can go on
<<<<<<< HEAD

### This project provides

=======

### This project provides
>>>>>>> a1889799
- Broader API coverage compared to other Revolt Go projects
- Extensive customisability due to low-level bindings
- Consistent, cleaner and maintainable codebase
- More up-to-date functionality with the API

## Getting started

### Installation

Assuming that you have a working Go environment ready, all you have to do is run the following command:
<<<<<<< HEAD

=======
>>>>>>> a1889799
```bash
go get github.com/sentinelb51/revoltgo
```

If you do not have a Go environment ready, **[see how to set it up here](https://go.dev/doc/install)**

### Usage
Now that the package is installed, you will have to import it
```go
import "github.com/sentinelb51/revoltgo"
```

Then, construct a new **session** using your bot's token, and store it in a variable.
This "session" is a centralised store of all API and websocket methods at your fingertips, relevant to the bot you're about to connect with.
```go
session := revoltgo.New("your token here")
```

Finally, open the websocket connection to Revolt API. Your bot will attempt to login, and if successful, will receive events from the Revolt websocket about the world it's in.
Make sure to handle the error, as it can indicate any problem that could arise during the connection.
```go
err := session.Open()
```

To ensure the program keeps running, and accepts signals such as `Ctrl` + `C`, make a channel and wait for a signal from said channel:
```go
sc := make(chan os.Signal, 1)

signal.Notify(sc, syscall.SIGINT, syscall.SIGTERM, os.Interrupt, os.Kill)
<-sc
```

When it's time to close the connection, simply close the session as demonstrated below.
```go
session.Close()
```

## Example

### Listening to events
Standalone, your bot will be pretty useless if it doesn't react to any events. The `revoltgo.Session` struct contains slices of event listener handlers, which you may append your functions to. For instance, here is an example of a bot that responds to `!ping` with the websocket latency. Make sure to invite your bot to the server if you don't seem to be receiving events:

```go
package main

import (
	"fmt"
	"github.com/sentinelb51/revoltgo"
	"os"
	"os/signal"
	"syscall"
	"time"
)

func main() {

	// Create a new session using our bots token
	session := revoltgo.New("your token here")

	// Append a function that handles authenticated events.
	// This is just to see when the authentication is complete.
	session.HandlersAuthenticated = append(session.HandlersAuthenticated, func(session *revoltgo.Session, r *revoltgo.EventAuthenticated) {
		fmt.Println("Authentication complete")
	})

	// Append a function that handles ready events.
	// We will print some details from the event to the console when we receive EventReady.
	session.HandlersReady = append(session.HandlersReady, func(session *revoltgo.Session, r *revoltgo.EventReady) {
		fmt.Printf("Ready to process commands from %d user(s) across %d server(s)\n", len(r.Users), len(r.Servers))
	})

	// Append a function that handles message events. We will process any message that is "!ping"
	// and respond with the latency of the websocket connection, if possible.
	session.HandlersMessage = append(session.HandlersMessage, func(session *revoltgo.Session, m *revoltgo.EventMessage) {

		// If the message content is not "!ping", ignore the message.
		if m.Content != "!ping" {
			return
		}

		// Simulate a typing event for a second
		err := session.ChannelBeginTyping(m.Channel)
		if err != nil {
			fmt.Println("Error sending typing event: ", err)
		}

		time.Sleep(1 * time.Second)

		// Construct a message to send back to the channel.
		var send revoltgo.MessageSend

		// If the last heartbeat ack is zero, we can't do maths to get the latency.
		if !session.LastHeartbeatAck.IsZero() {
<<<<<<< HEAD
			latency := session.LastHeartbeatAck.Sub(session.LastHeartbeatSent)
			send.Content = fmt.Sprintf("Latency: %s", latency)
		} else {
			send.Content = "Latency data unavailable"
=======
  			latency := session.LastHeartbeatAck.Sub(session.LastHeartbeatSent)
			send.Content = fmt.Sprintf("Latency: %s", latency)
			send.Content = "Latency data unavailable"
		} else {
  			send.Content = "Latency data unavailable"
>>>>>>> a1889799
		}

		// Send the message to the channel.
		message, err := session.ChannelMessageSend(m.Channel, send)
		if err != nil {
			fmt.Println("Error sending message: ", err)
			return
		}

		fmt.Println("Sent message:", message.Content)
	})

	// Open the session.
	err := session.Open()
	if err != nil {
		panic(err)
	}

	// Wait for a signal; keep the bot running
	sc := make(chan os.Signal, 1)

	signal.Notify(sc, syscall.SIGINT, syscall.SIGTERM, os.Interrupt, os.Kill)
	<-sc

	// Close session.
	session.Close()
}
```<|MERGE_RESOLUTION|>--- conflicted
+++ resolved
@@ -3,10 +3,7 @@
 Go package that provides low-level bindings to the Revolt API, just like discordgo
 
 ## Still in production
-<<<<<<< HEAD
 
-=======
->>>>>>> a1889799
 This project has not yet been finalised. However, it is already completely usable.
 
 ## Support server
@@ -14,26 +11,17 @@
 [We have a Revolt server dedicated to this project.](https://rvlt.gg/2Qn0ctjm)
 
 ## Why use revoltgo
-<<<<<<< HEAD
 
 At the time of writing, other [few] Revolt Go packages were simply unfeasible. They had:
 
-=======
-At the time of writing, other [few] Revolt Go packages were simply unfeasible. They had:
->>>>>>> a1889799
 - Hardcoded JSON payloads
 - Poor API coverage and consistency
 - Interface{} shoved in fields they were too lazy to add a struct for
 - Hard-to-maintain codebase and odd design choices (wrapping Client and Time for each struct)
 - ... this list can go on
-<<<<<<< HEAD
 
 ### This project provides
 
-=======
-
-### This project provides
->>>>>>> a1889799
 - Broader API coverage compared to other Revolt Go projects
 - Extensive customisability due to low-level bindings
 - Consistent, cleaner and maintainable codebase
@@ -44,10 +32,7 @@
 ### Installation
 
 Assuming that you have a working Go environment ready, all you have to do is run the following command:
-<<<<<<< HEAD
 
-=======
->>>>>>> a1889799
 ```bash
 go get github.com/sentinelb51/revoltgo
 ```
@@ -141,18 +126,10 @@
 
 		// If the last heartbeat ack is zero, we can't do maths to get the latency.
 		if !session.LastHeartbeatAck.IsZero() {
-<<<<<<< HEAD
 			latency := session.LastHeartbeatAck.Sub(session.LastHeartbeatSent)
 			send.Content = fmt.Sprintf("Latency: %s", latency)
 		} else {
 			send.Content = "Latency data unavailable"
-=======
-  			latency := session.LastHeartbeatAck.Sub(session.LastHeartbeatSent)
-			send.Content = fmt.Sprintf("Latency: %s", latency)
-			send.Content = "Latency data unavailable"
-		} else {
-  			send.Content = "Latency data unavailable"
->>>>>>> a1889799
 		}
 
 		// Send the message to the channel.
@@ -178,6 +155,6 @@
 	<-sc
 
 	// Close session.
-	session.Close()
+	err = session.Close()
 }
 ```